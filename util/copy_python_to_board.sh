--- conflicted
+++ resolved
@@ -23,7 +23,6 @@
 # create directories if they don't exists
 ssh $RPI_IP_ADDRESS "mkdir -p ${RPI_PYTHON_FOLDER}/ethaudio"
 ssh $RPI_IP_ADDRESS "mkdir -p ${RPI_PYTHON_FOLDER}/tests"
-<<<<<<< HEAD
 ssh $RPI_IP_ADDRESS "mkdir -p ${RPI_PYTHON_FOLDER}/templates"
 ssh $RPI_IP_ADDRESS "mkdir -p ${RPI_PYTHON_FOLDER}/static"
 ssh $RPI_IP_ADDRESS "mkdir -p ${RPI_PYTHON_FOLDER}/../config"
@@ -42,17 +41,10 @@
 scp $SCRIPT_DIR/../config/eventcmd.sh               $RPI_IP_ADDRESS:${RPI_PYTHON_FOLDER}/../config/
 scp $SCRIPT_DIR/../config/asound.conf               $RPI_IP_ADDRESS:${RPI_PYTHON_FOLDER}/../config/
 scp $SCRIPT_DIR/../config/update_config.bash        $RPI_IP_ADDRESS:${RPI_PYTHON_FOLDER}/../config/
+# copy firmware
+scp $SCRIPT_DIR/../fw/*.sh        $RPI_IP_ADDRESS:${RPI_HOME_FOLDER}/fw
+scp $SCRIPT_DIR/../fw/*.bin        $RPI_IP_ADDRESS:${RPI_HOME_FOLDER}/fw
+# update configs on the pi
 ssh $RPI_IP_ADDRESS "cd ${RPI_PYTHON_FOLDER}/../config && ./update_config.bash"
 
-sed -i 's/DISABLE_HW = False/DISABLE_HW = True/' $SCRIPT_DIR/../python/ethaudio/api.py
-=======
-ssh $RPI_IP_ADDRESS "mkdir -p ${RPI_HOME_FOLDER}/fw"
-
-# copy stuff to board
-scp $SCRIPT_DIR/../python/*.py        $RPI_IP_ADDRESS:${RPI_PYTHON_FOLDER}
-scp $SCRIPT_DIR/../python/ethaudio/*.py        $RPI_IP_ADDRESS:${RPI_PYTHON_FOLDER}/ethaudio
-scp $SCRIPT_DIR/../python/tests/*.py        $RPI_IP_ADDRESS:${RPI_PYTHON_FOLDER}/tests
-scp $SCRIPT_DIR/../config/*.json        $RPI_IP_ADDRESS:${RPI_PYTHON_FOLDER}/../config
-scp $SCRIPT_DIR/../fw/*.sh        $RPI_IP_ADDRESS:${RPI_HOME_FOLDER}/fw
-scp $SCRIPT_DIR/../fw/*.bin        $RPI_IP_ADDRESS:${RPI_HOME_FOLDER}/fw
->>>>>>> adbc7265
+sed -i 's/DISABLE_HW = False/DISABLE_HW = True/' $SCRIPT_DIR/../python/ethaudio/api.py